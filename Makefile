--- conflicted
+++ resolved
@@ -27,7 +27,6 @@
 CHART_NAME ?= cray-hms-bss
 CHART_VERSION ?= $(shell cat .version)
 
-<<<<<<< HEAD
 # Common RPM variable
 BUILD_METADATA ?= "1~development~$(shell git rev-parse --short HEAD)"
 
@@ -39,10 +38,7 @@
 TEST_BUILD_DIR ?= $(PWD)/dist/bss-ct-test-rpmbuild
 TEST_SOURCE_PATH := ${TEST_BUILD_DIR}/SOURCES/${TEST_SOURCE_NAME}.tar.bz2
 
-all : image chart test_rpm
-=======
-all : image unittest chart
->>>>>>> 8b10d404
+all : image unittest chart test_rpm
 
 image:
 	docker build ${NO_CACHE} --pull ${DOCKER_ARGS} --tag '${NAME}:${VERSION}' .
