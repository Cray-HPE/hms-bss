apiVersion: v1
description: "Kubernetes resources for cray-hms-bss"
name: "cray-hms-bss"
home: "HMS/hms-bss"
<<<<<<< HEAD
version: 1.7.4
=======
version: 1.7.5
>>>>>>> 566edb07
<|MERGE_RESOLUTION|>--- conflicted
+++ resolved
@@ -2,8 +2,4 @@
 description: "Kubernetes resources for cray-hms-bss"
 name: "cray-hms-bss"
 home: "HMS/hms-bss"
-<<<<<<< HEAD
-version: 1.7.4
-=======
-version: 1.7.5
->>>>>>> 566edb07
+version: 1.7.6